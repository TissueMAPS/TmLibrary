import logging
from sqlalchemy import Column, String, Integer, Float, ForeignKey, Boolean
from sqlalchemy.orm import relationship, backref
from sqlalchemy import UniqueConstraint

from tmlib.models import ExperimentModel

logger = logging.getLogger(__name__)


class Feature(ExperimentModel):

    '''A *feature* is a measurement that is associated with a particular
    *map object type*. For example a *feature* named "Morphology_Area"
    would correspond to a vector where each value would reflect the area of an
    individual *map object* of a given *map object type*.

    Attributes
    ----------
    name: str
        name of the feature
    mapobject_type_id: int
        ID of parent mapobject type
    mapobject_type: tmlib.models.MapobjectType
        parent map object type to which the feature belongs
    values: List[tmlib.models.FeatureValues]
        values that belong to the feature
    '''

    #: str: name of the corresponding database table
    __tablename__ = 'features'

    __table_args__ = (UniqueConstraint('name', 'mapobject_type_id'), )

    __distribute_by_hash__ = 'id'

    # Table columns
    name = Column(String, index=True)
    is_aggregate = Column(Boolean, index=True)
    mapobject_type_id = Column(
        Integer,
        ForeignKey('mapobject_types.id', onupdate='CASCADE', ondelete='CASCADE'),
        index=True
    )

    # Relationships to other tables
    mapobject_type = relationship(
        'MapobjectType',
        backref=backref('features', cascade='all, delete-orphan')
    )

    def __init__(self, name, mapobject_type_id, is_aggregate=False):
        '''
        Parameters
        ----------
        name: str
            name of the feature
        mapobject_type_id: int
            ID of parent mapobject type
        is_aggregate: bool, optional
            whether the feature is an aggregate calculated based on another
            feature
        '''
        self.name = name
        self.mapobject_type_id = mapobject_type_id
        self.is_aggregate = is_aggregate

    def __repr__(self):
        return '<Feature(id=%r, name=%r)>' % (self.id, self.name)


<<<<<<< HEAD
<<<<<<< HEAD
@distribute_by_hash('mapobject_id')
=======
>>>>>>> Implement PostgresXL distribution in model metaclass
=======
>>>>>>> 87bc101e
class FeatureValue(ExperimentModel):

    '''An individual value of a *feature* that was measured for a given
    *map object*.

    Attributes
    ----------
    value: float
        the actual measurement
    tpoint: int
        time point index
    feature: tmlib.models.Feature
        parent feature to which the feature belongs
    mapobject_id: int
        ID of the parent mapobject
    mapobject: tmlib.models.MapobjectType
        parent mapobject to which the feature belongs
    '''

    #: str: name of the corresponding database table
    __tablename__ = 'feature_values'

    __table_args__ = (
        UniqueConstraint('tpoint', 'feature_id', 'mapobject_id'),
    )

    __distribute_by_hash__ = 'feature_id'

    # Table columns
    value = Column(Float(precision=15))
    tpoint = Column(Integer, index=True)
    feature_id = Column(
        Integer,
        ForeignKey('features.id', onupdate='CASCADE', ondelete='CASCADE'),
        index=True
    )
    mapobject_id = Column(
        Integer,
        ForeignKey('mapobjects.id', onupdate='CASCADE', ondelete='CASCADE'),
        index=True
    )

    # Relationships to other tables
    feature = relationship(
        'Feature',
        backref=backref('values', cascade='all, delete-orphan')
    )
    mapobject = relationship(
        'Mapobject',
        backref=backref('feature_values', cascade='all, delete-orphan')
    )

    def __init__(self, feature_id, mapobject_id, value=None, tpoint=None):
        '''
        Parameters
        ----------
        feature: tmlib.models.Feature
            parent feature to which the feature belongs
        mapobject_id: int
            ID of the parent mapobject
        value: float, optional
            the actual measurement (default: ``None``)
        tpoint: int, optional
            time point index (default: ``None``)
        '''
        self.tpoint = tpoint
        self.feature_id = feature_id
        self.mapobject_id = mapobject_id
        self.value = value

    def __repr__(self):
        return (
            '<FeatureValue(id=%d, tpoint=%d, mapobject=%r, feature=%r)>'
            % (self.id, self.tpoint, self.mapobject_id, self.feature.name)
        )<|MERGE_RESOLUTION|>--- conflicted
+++ resolved
@@ -69,13 +69,6 @@
         return '<Feature(id=%r, name=%r)>' % (self.id, self.name)
 
 
-<<<<<<< HEAD
-<<<<<<< HEAD
-@distribute_by_hash('mapobject_id')
-=======
->>>>>>> Implement PostgresXL distribution in model metaclass
-=======
->>>>>>> 87bc101e
 class FeatureValue(ExperimentModel):
 
     '''An individual value of a *feature* that was measured for a given
