--- conflicted
+++ resolved
@@ -357,13 +357,8 @@
                 files.extend(utils.flatten(run_files))
             elif any([isinstance(f, dict) for f in run_files]):
                 files.extend(utils.flatten([
-<<<<<<< HEAD
                     utils.flatten(f.values())
                     for f in run_files if isinstance(f, dict)
-=======
-                    utils.flatten(f.values()) for f in run_files
-                    if isinstance(f, dict)
->>>>>>> b9a95c92
                 ]))
             else:
                 files.extend(run_files)
@@ -426,23 +421,19 @@
     def _check_io_description(job_descriptions):
         if not all([
                 isinstance(batch['inputs'], dict)
-                for batch in job_descriptions['run']
-            ]):
+                for batch in job_descriptions['run']]):
             raise TypeError('"inputs" must have type dictionary')
         if not all([
                 isinstance(batch['inputs'].values(), list)
-                for batch in job_descriptions['run']
-            ]):
+                for batch in job_descriptions['run']]):
             raise TypeError('Values of "inputs" must have type list')
         if not all([
                 isinstance(batch['outputs'], dict)
-                for batch in job_descriptions['run']
-            ]):
+                for batch in job_descriptions['run']]):
             raise TypeError('"outputs" must have type dictionary')
         if not all([
                 isinstance(batch['outputs'].values(), list)
-                for batch in job_descriptions['run']
-            ]):
+                for batch in job_descriptions['run']]):
             raise TypeError('Values of "outputs" must have type list')
         if 'collect' in job_descriptions:
             batch = job_descriptions['collect']
