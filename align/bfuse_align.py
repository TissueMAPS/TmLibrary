#!/usr/bin/env python
import os
from os.path import join, exists
import json
import h5py
import argparse
from glob import glob
from align import registration as reg
from image_toolbox import config
from image_toolbox.util import load_config, check_config
from image_toolbox.project import Project
from image_toolbox.experiment import Experiment


def combine_outputs(output_files, cycle_names):
    descriptor = list()
    for i, key in enumerate(cycle_names):
        descriptor[i] = dict()
        descriptor[i]['xShift'] = []
        descriptor[i]['yShift'] = []
        descriptor[i]['fileName'] = []
    # Combine output from different output files
    for output in output_files:
        f = h5py.File(output, 'r')
        for i, key in enumerate(cycle_names):
            descriptor[i]['fileName'].extend(f[key]['reg_file'][()])
            descriptor[i]['xShift'].extend(f[key]['x_shift'][()])
            descriptor[i]['yShift'].extend(f[key]['y_shift'][()])
        f.close()
    return descriptor


def calculate_global_overlap(descriptor):
    top_overlap = []
    bottom_overlap = []
    right_overlap = []
    left_overlap = []
    number_of_sites = len(descriptor[0]['xShift'])
    print '. number of sites: %d' % number_of_sites
    for site in xrange(number_of_sites):
        x_shift = [c['xShift'][site] for c in descriptor.values()]
        y_shift = [c['yShift'][site] for c in descriptor.values()]
        (top, bottom, right, left) = reg.calculate_overlap(x_shift, y_shift)
        top_overlap.append(top)
        bottom_overlap.append(bottom)
        right_overlap.append(right)
        left_overlap.append(left)

    # Calculate total overlap across all sites
    top_overlap = max(map(abs, top_overlap))
    bottom_overlap = max(map(abs, bottom_overlap))
    right_overlap = max(map(abs, right_overlap))
    left_overlap = max(map(abs, left_overlap))

    return (top_overlap, bottom_overlap, right_overlap, left_overlap)


if __name__ == '__main__':

    parser = argparse.ArgumentParser('Fuse jobs for the calculation of \
                                     shift between images \
                                     of different acquisition cycles.')

    parser.add_argument('experiment_dir', default=os.getcwd(),
                        help='experiment directory')

    parser.add_argument('--ref_cycle', dest='ref_cycle',
                        type=int, help='reference cycle number \
                        (defaults to number of last cycle)')

    parser.add_argument('--segm_dir', dest='segm_dir',
                        type=str, help='relative path to segmentation directory \
                        (relative from other cycle subdirectory)')

    parser.add_argument('--segm_trunk', dest='segm_trunk',
                        type=str, help='trunk of segmentation filenames \
                        (the substring all image filenames have in common)')

    parser.add_argument('-m', '--max_shift', dest='max_shift',
                        type=int, default=100,
                        help='maximally tolerated shift in pixels \
                        (defaults to 100)')

    parser.add_argument('-c', '--config', dest='config',
                        help='use custom yaml configuration file \
                        (defaults to "image_toolbox" configuration)')

    args = parser.parse_args()

    experiment_dir = args.experiment_dir
    max_shift = args.max_shift

    if args.config:
        # Overwrite default "image_toolbox" configuration
        print '. get configuration from file: %s' % args.config
        config = load_config(args.config)
        check_config(config)

    experiment = Experiment(experiment_dir, config)
    cycles = experiment.subexperiments

    if args.ref_cycle:
        ref_cycle = args.ref_cycle
    else:
        # By default use last cycle as reference
        ref_cycle = len(cycles)

    print '. reference cycle: %d' % ref_cycle
    ref_cycle_name = [c.name for c in cycles if c.cycle == ref_cycle][0]

    if args.segm_dir:
        segm_dir = args.segm_dir
    else:
        project = Project(experiment_dir, config, subexperiment=ref_cycle_name)
        segm_dir = project.segmentation_dir

    print '. define segmentation directory: %s' % segm_dir

    if args.segm_trunk:
        segm_trunk = args.segm_trunk
    else:
        exp_name = [c.experiment for c in cycles
                    if c.name == ref_cycle_name][0]
        segm_trunk = config['SUBEXPERIMENT_FILE_FORMAT'].format(
                                                        experiment=exp_name,
                                                        cycle=ref_cycle)

    print '. define segmentation trunk: %s' % segm_trunk

    # Get calculate shifts from output files
    output_dir = join(experiment_dir, 'lsf', 'registration')
    print '. load shift calculations from %s' % output_dir


    output_files = glob(join(output_dir, '*.output'))
    # Preallocate final output
    f = h5py.File(output_files[0], 'r')
    cycle_names = f.keys()
    f.close()

    descriptor = combine_outputs(output_dir, cycle_names)

    # Calculate overlap at each site
    print '. calculate overlap between sites'
    (top_ol, bottom_ol, right_ol, left_ol) = calculate_global_overlap(descriptor)

    # Limit total overlap by maximally tolerated shift
    if top_ol > max_shift:
        top_ol = max_shift
    if bottom_ol > max_shift:
        bottom_ol = max_shift
    if right_ol > max_shift:
        right_ol = max_shift
    if left_ol > max_shift:
        left_ol = max_shift

    # Determine indices of sites where shift exceeds maximally tolerated shift
    # in either direction
    index = []
    for cycle in cycle_names:
        index.extend([descriptor[cycle]['xShift'].index(s)
                     for s in descriptor[cycle]['xShift']
                     if abs(s) > max_shift])
        index.extend([descriptor[cycle]['yShift'].index(s)
                     for s in descriptor[cycle]['yShift']
                     if abs(s) > max_shift])

    no_shift_index = number_of_sites * [0]
    for i in index:
        no_shift_index[i] = 1
    no_shift_count = len(index)

    # Write shiftDescriptor.json files
    for i, cycle_name in enumerate(cycle_names):
        current_cycle = [c for c in cycles if c.name == cycle_name][0]
        aligncycles_dir = current_cycle.project.shift_dir
        if not exists(aligncycles_dir):
            os.mkdir(aligncycles_dir)
        descriptor_filename = current_cycle.project.shift_file
        print '. create shift descriptor file: %s' % descriptor_filename

<<<<<<< HEAD
        descriptor[i]['lowerOverlap'] = bottom_ol
        descriptor[i]['upperOverlap'] = top_ol
        descriptor[i]['rightOverlap'] = right_ol
        descriptor[i]['leftOverlap'] = left_ol
        descriptor[i]['maxShift'] = max_shift
        descriptor[i]['noShiftIndex'] = no_shift_index
        descriptor[i]['noShiftCount'] = no_shift_count
        descriptor[i]['SegmentationDirectory'] = segm_dir
        descriptor[i]['SegmentationFileNameTrunk'] = segm_trunk
        descriptor[i]['cycleNum'] = current_cycle.cycle
=======
        cycle = 'cycle%d' % c.cycle
        descriptor[cycle]['lowerOverlap'] = total_bottom_overlap
        descriptor[cycle]['upperOverlap'] = total_top_overlap
        descriptor[cycle]['rightOverlap'] = total_right_overlap
        descriptor[cycle]['leftOverlap'] = total_left_overlap
        descriptor[cycle]['maxShift'] = max_shift
        descriptor[cycle]['noShiftIndex'] = no_shift_index
        descriptor[cycle]['noShiftCount'] = no_shift_count
        descriptor[cycle]['SegmentationDirectory'] = segm_dir
        descriptor[cycle]['SegmentationFileNameTrunk'] = segm_trunk
        descriptor[cycle]['cycleNum'] = c.cycle
>>>>>>> f5d42226

        with open(descriptor_filename, 'w') as outfile:
            outfile.write(json.dumps(descriptor[i],
                          indent=4, sort_keys=True, separators=(',', ': ')))<|MERGE_RESOLUTION|>--- conflicted
+++ resolved
@@ -179,7 +179,6 @@
         descriptor_filename = current_cycle.project.shift_file
         print '. create shift descriptor file: %s' % descriptor_filename
 
-<<<<<<< HEAD
         descriptor[i]['lowerOverlap'] = bottom_ol
         descriptor[i]['upperOverlap'] = top_ol
         descriptor[i]['rightOverlap'] = right_ol
@@ -190,19 +189,6 @@
         descriptor[i]['SegmentationDirectory'] = segm_dir
         descriptor[i]['SegmentationFileNameTrunk'] = segm_trunk
         descriptor[i]['cycleNum'] = current_cycle.cycle
-=======
-        cycle = 'cycle%d' % c.cycle
-        descriptor[cycle]['lowerOverlap'] = total_bottom_overlap
-        descriptor[cycle]['upperOverlap'] = total_top_overlap
-        descriptor[cycle]['rightOverlap'] = total_right_overlap
-        descriptor[cycle]['leftOverlap'] = total_left_overlap
-        descriptor[cycle]['maxShift'] = max_shift
-        descriptor[cycle]['noShiftIndex'] = no_shift_index
-        descriptor[cycle]['noShiftCount'] = no_shift_count
-        descriptor[cycle]['SegmentationDirectory'] = segm_dir
-        descriptor[cycle]['SegmentationFileNameTrunk'] = segm_trunk
-        descriptor[cycle]['cycleNum'] = c.cycle
->>>>>>> f5d42226
 
         with open(descriptor_filename, 'w') as outfile:
             outfile.write(json.dumps(descriptor[i],
